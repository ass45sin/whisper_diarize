# Speaker Diarization & Transcription Tool

Whisper Diarize is a tool designed for speaker diarization, identifying "who spoke when" in an audio file. It primarily utilizes `pyannote.audio` (version 3.3 or newer) for diarization and performs speech transcription using WhisperX. The tool offers both a command-line interface (CLI) and a Gradio-based web UI for user interaction. It supports various audio formats, batch processing, audio trimming, and exports results in text and JSON formats. Access to Hugging Face models for online download requires user authentication via `huggingface-cli login`. The tool now also supports running with locally stored models for offline operation.

The project aims to provide a user-friendly way to perform speaker diarization and transcription, leveraging powerful open-source models and libraries. It includes features for handling single files or batches, customizing speaker information, managing output formats, and options for both online and offline model usage.

## Core Functionality

Whisper Diarize combines two main functionalities: speaker diarization and speech-to-text transcription.

### Speaker Diarization
This is the primary function of the tool. It uses the `pyannote.audio` library to process an audio file and determine the segments of speech attributable to different speakers. The system can either automatically detect the number of speakers or allow manual specification.

The core diarization logic is handled by the `process_diarization` function (found in `diarize_huggingface_cli.py`), which interacts with a `pyannote.audio` pipeline.
```python
# diarize_huggingface_cli.py excerpt
def process_diarization(pipeline, wav_file, known_speakers=None):
    """Process the diarization with progress updates"""
    try:
        # ... progress updates ...
        diarization_kwargs = {}
        if known_speakers:
            diarization_kwargs["num_speakers"] = int(known_speakers)
            
        diarization = pipeline(wav_file, **diarization_kwargs)
        # ... formatting results and calculating stats ...
        return diarization, output_lines, unique_speakers, speaker_times
    except Exception as e:
        # ... error handling ...
        return None, [], set(), {}
```

### Speech Transcription
The tool transcribes the spoken content in the audio using WhisperX, which provides robust transcription with word-level timestamps and alignment with diarization results.

The transcription process is managed by the `transcribe_audio` function.
```python
# diarize_huggingface_cli.py excerpt
def transcribe_audio(whisper_model, audio_path, language=None, diarization=None):
    """Transcribe audio using WhisperX with speaker diarization"""
    if whisper_model is None:
        return None
    try:
        # ... progress updates and options setup ...
        # Assumes WHISPERX_AVAILABLE is True and whisper_model is a WhisperX model
        # result = _transcribe_with_whisperx(whisper_model, audio_path, options, language, diarization, device)
        pass # Placeholder for actual call
        return result # Simplified
    except Exception as e:
        # ... error handling ...
        return None
```

## Features

| Feature                 | Description                                                                 | Availability     |
|-------------------------|-----------------------------------------------------------------------------|------------------|
| Speaker Diarization     | Identify who spoke when using `pyannote.audio`.                             | Core             |
| Speech Transcription    | Convert speech to text using WhisperX.                                      | Core (if enabled)|
| Batch Processing        | Process multiple audio files from a folder.                                 | Yes              |
| Audio Trimming          | Process only a specific segment of an audio file.                           | Yes              |
| Speaker Count Detection | Automatically detect or manually specify the number of speakers.            | Yes              |
| Multiple File Formats   | Supports WAV, MP3, M4A, FLAC, etc., via FFmpeg.                             | Yes              |
| Output Formats          | Export results as text and structured JSON.                                 | Yes              |
| Gradio Web UI           | Easy-to-use web interface for all functionalities.                          | Yes              |
| Progress Tracking       | Real-time progress updates for long operations.                             | Yes              |
| GPU Acceleration        | Automatically uses GPU if available (PyTorch & CUDA).                       | Yes (Implicit)   |

## Repository Overview

This repository consists of a handful of files to keep things simple:

* **`diarize_huggingface_cli.py`** – main Python script providing the command-line interface and Gradio web UI. It handles model loading, audio conversion and output formatting.
* **`install.sh`** and **`install.bat`** – optional helper scripts for Unix and Windows that set up a virtual environment, install dependencies (including WhisperX) and ensure FFmpeg is available.
* **`requirements.txt`** – list of Python packages required to run the tool.
* **`LICENSE`** – MIT license for this project.
* **`README.md`** – this documentation file.

If you are new to the codebase, start by running the main script, then explore the installation helpers to see how the environment is configured. The
`pyannote.audio` and `WhisperX` documentation are helpful next reads if you
want to understand how the underlying models work or swap them for other
variants.

## Quick Start

Follow these steps for a minimal working setup:

1. **Clone and install dependencies:**
   ```bash
   git clone https://github.com/ass45sin/whisper_diarize.git
   cd whisper_diarize
   pip install -r requirements.txt
   ```
   *(You can also run `install.sh` or `install.bat` for a guided installation.)*

2. **Launch the app:**
   ```bash
   python diarize_huggingface_cli.py
   ```
   This opens a Gradio web interface in your browser.

3. **Upload audio and run diarization.** Adjust options as desired and click
   **Run Diarization**. Results can be saved as text and JSON files.

For more detailed setup instructions, including offline model usage, see the
[Setup](#setup) section.

## System Overview

The system is built around Python and leverages several key libraries.
1.  **Audio Input Layer:** Handles audio file input, supporting various formats. Includes audio conversion to WAV and trimming.
2.  **Diarization Engine:** Uses `pyannote.audio` for speaker segmentation.
3.  **Transcription Engine:** Uses `WhisperX` for speech-to-text.
4.  **Output Formatting:** Generates text and JSON outputs.
5.  **User Interface:** Command-Line Interface (CLI) and Gradio Web UI.

### System Flow Diagram
This diagram illustrates the general processing flow:
```mermaid
graph TD
    A[Audio File Input] --> B{Audio Preprocessing};
    B -- WAV --> C[Speaker Diarization pyannote.audio];
    C --> D{Transcription?};
    D -- Yes --> E[Speech Transcription WhisperX];
    E --> F[Combine Results];
    D -- No --> G[Format Diarization Output];
    F --> H[Format Combined Output];
    G --> I[Generate Text/JSON];
    H --> I;

    subgraph Audio Preprocessing
        B1[Format Conversion to WAV]
        B2[Trimming Optional]
    end
    B1 --> C;
    B2 --> C;
```

### High-Level Component Interaction
```mermaid
graph TD
    subgraph UserInput
        UI[Gradio UI / CLI Params]
    end

    subgraph SystemCore
        A[Audio File/Folder] -->|Input| P[Main Script: diarize_huggingface_cli.py]
        P -->|Audio Path| AC(Audio Conversion via FFmpeg)
        AC -->|WAV File| D[Diarization Engine: pyannote.audio]
        D -->|Speaker Segments| P
        P -->|Optional: WAV, Segments| T(Transcription Engine: WhisperX)
        T -->|Text Transcript| P
        P -->|Formatted Results| O[Output: Text, JSON]
    end

    subgraph ExternalServices
        HF[Hugging Face Hub] <-->|Model Download/Auth| D
        HF <-->|Model Download/Auth| T
    end

    UI --> A
    O --> UI
```

### Single File Processing Sequence
The `process_single_file` function (or equivalent logic called by the UI) orchestrates the processing for one audio file.
```mermaid
sequenceDiagram
    participant User
    participant GradioUI
    participant MainScript as diarize_huggingface_cli.py
    participant AudioConverter as FFmpeg
    participant DiarizationPipeline as pyannote.audio
    participant TranscriptionModel as WhisperX

    User-->>GradioUI: Uploads audio, sets options
    GradioUI-->>MainScript: Calls process_single_file()
    activate MainScript

    MainScript-->>MainScript: Initial checks (HF login, models)
    MainScript-->>AudioConverter: convert_audio_to_wav()
    activate AudioConverter
    AudioConverter-->>MainScript: WAV file path
    deactivate AudioConverter

    MainScript-->>DiarizationPipeline: process_diarization()
    activate DiarizationPipeline
    DiarizationPipeline-->>MainScript: Diarization results
    deactivate DiarizationPipeline

    alt Transcription Enabled
        MainScript-->>TranscriptionModel: load_whisper_model() (WhisperX)
        activate TranscriptionModel
        TranscriptionModel-->>MainScript: Loaded model
        deactivate TranscriptionModel

        MainScript-->>TranscriptionModel: transcribe_audio() (WhisperX)
        activate TranscriptionModel
        TranscriptionModel-->>MainScript: Raw transcript
        deactivate TranscriptionModel
    end

    MainScript-->>MainScript: _build_final_transcript_string()
    MainScript-->>MainScript: _save_all_outputs()
    MainScript-->>GradioUI: Results (text, file paths)
    deactivate MainScript
    GradioUI-->>User: Displays results
```

## Workflow Details

### Audio Processing Workflow Visualization
The overall audio processing workflow can be visualized as follows:

```mermaid
graph TD
    A[Audio Input File/Folder] --> B{Mode?}
    B -->|Single File| C[main_single_file_processing]
    B -->|Batch Folder| D[process_batch]

    D --> E[Iterate Audio Files]
    E --> C

    subgraph SF [Single File Workflow]
        C --> C1[convert_audio_to_wav]
        C1 --> C2[process_diarization]
        C2 --> C3{Transcription Enabled?}
        C3 -->|Yes| C4[load_whisper_model WhisperX]
        C4 --> C5[transcribe_audio WhisperX]
        C5 --> C6[Format Results]
        C3 -->|No| C6
        C6 --> C7[_build_final_transcript_string]
        C7 --> C8[_save_all_outputs]
        C8 --> C9[TXT Output]
        C8 --> C10{JSON Export?}
        C10 -->|Yes| C11[JSON Output]
        C10 -->|No| C12[End Processing]
        C11 --> C12
        C9 --> C12
    end

    C12 --> F[Output Results to UI/Files]
    D --> F
```




A more detailed sequence for a single file with transcription:
```mermaid
sequenceDiagram
    participant User
    participant GradioUI as "Gradio UI"
    participant CoreWorkflow as "main_single_file_processing_logic"
    participant AudioConv as "convert_audio_to_wav"
    participant DiarizeProc as "process_diarization"
    participant WhisperModelLoader as "load_whisper_model (WhisperX)"
    participant TranscribeProc as "transcribe_audio (WhisperX)"
    participant OutputBuilder as "_build_final_transcript_string"
    participant FileSaver as "_save_all_outputs"

    User-->>GradioUI: Upload Audio, Set Options, Run
    GradioUI-->>CoreWorkflow: Start processing(audio_path, options)
    activate CoreWorkflow

    CoreWorkflow-->>AudioConv: convert(audio_path, trim_opts)
    activate AudioConv
    AudioConv-->>CoreWorkflow: wav_file_path
    deactivate AudioConv

    CoreWorkflow-->>DiarizeProc: diarize(pipeline, wav_file_path, num_speakers)
    activate DiarizeProc
    DiarizeProc-->>CoreWorkflow: diarization_obj, speaker_lines
    deactivate DiarizeProc

    alt Transcription Enabled
        CoreWorkflow-->>WhisperModelLoader: load_model(model_size)
        activate WhisperModelLoader
        WhisperModelLoader-->>CoreWorkflow: whisper_model_instance
        deactivate WhisperModelLoader

        CoreWorkflow-->>TranscribeProc: transcribe(whisper_model, wav_file, lang, diarization_obj)
        activate TranscribeProc
        TranscribeProc-->>CoreWorkflow: raw_whisper_result
        deactivate TranscribeProc
    end

    CoreWorkflow-->>OutputBuilder: build(diarization_obj, whisper_result, opts)
    activate OutputBuilder
    OutputBuilder-->>CoreWorkflow: final_text_content
    deactivate OutputBuilder

    CoreWorkflow-->>FileSaver: save(output_dir, text_content, json_data_if_export)
    activate FileSaver
    FileSaver-->>CoreWorkflow: saved_file_paths, status
    deactivate FileSaver

    CoreWorkflow-->>GradioUI: Display results, download_links
    deactivate CoreWorkflow
    GradioUI-->>User: Show output
```

### Speaker Diarization Feature Workflow
High-level workflow for diarization:
```mermaid
graph TD
    A[Audio File Input] --> B[Audio Preprocessing];
    B --> C[Convert to WAV];
    C --> D[Load Diarization Pipeline];
    D --> E[Perform Diarization];
    E --> F[Transcription?];
    F -- Yes --> G[Load Transcription Model - WhisperX];
    G --> H[Perform Transcription - WhisperX];
    H --> I[Format Diarization & Transcription];
    F -- No --> J[Format Diarization Results];
    I --> J;
    J --> K[Save Outputs .txt, .json];
    K --> L[Display Results in UI / CLI];
```

Sequence Diagram for `diarize()` function call (core diarization and transcription with WhisperX):
```mermaid
sequenceDiagram
    participant User
    participant GradioUI_or_CLI as UI
    participant diarize_func as diarize()
    participant audio_utils as convert_audio_to_wav()
    participant pyannote_pipeline as load_pipeline() / pipeline()
    participant whisperx_model_loader as load_whisper_model() (WhisperX)
    participant whisperx_transcriber as transcribe_audio() (WhisperX)
    participant result_formatter as _build_final_transcript_string() / format_results_as_json()
    participant file_saver as _save_all_outputs()

    User-->>UI: Provides audio file & options
    UI-->>diarize_func: Call diarize(audio_file, ...)
    activate diarize_func

    diarize_func-->>audio_utils: convert_audio_to_wav(audio_file, ...)
    activate audio_utils
    audio_utils-->>diarize_func: wav_file_path
    deactivate audio_utils

    diarize_func-->>pyannote_pipeline: load_pipeline()
    activate pyannote_pipeline
    pyannote_pipeline-->>diarize_func: pipeline_obj
    deactivate pyannote_pipeline

    diarize_func-->>pyannote_pipeline: pipeline_obj(wav_file_path, num_speakers)
    activate pyannote_pipeline
    pyannote_pipeline-->>diarize_func: diarization_result
    deactivate pyannote_pipeline

    alt Transcription Enabled
        diarize_func-->>whisperx_model_loader: load_whisper_model(model_size)
        activate whisperx_model_loader
        whisperx_model_loader-->>diarize_func: whisper_model
        deactivate whisperx_model_loader

        diarize_func-->>whisperx_transcriber: transcribe_audio(whisper_model, wav_file_path, ...)
        activate whisperx_transcriber
        whisperx_transcriber-->>diarize_func: raw_whisper_result
        deactivate whisperx_transcriber
    end

    diarize_func-->>result_formatter: _build_final_transcript_string(...)
    activate result_formatter
    result_formatter-->>diarize_func: transcript_text_content
    deactivate result_formatter

    opt Export JSON
        diarize_func-->>result_formatter: format_results_as_json(...)
        activate result_formatter
        result_formatter-->>diarize_func: json_data
        deactivate result_formatter
    end

    diarize_func-->>file_saver: _save_all_outputs(output_path, ..., transcript_text_content, json_data)
    activate file_saver
    file_saver-->>diarize_func: save_status_messages
    deactivate file_saver

    diarize_func-->>UI: Final status message, output file path(s)
    deactivate diarize_func
```

### Speech Transcription Feature Workflow (WhisperX)
Transcription process flow using WhisperX:
```mermaid
graph TD
    A[Audio File Input] --> B{Transcription Enabled?};
    B -- Yes --> C{WhisperX Installed?};
    B -- No --> Z[Skip Transcription];
    C -- Yes --> D[Load WhisperX Model];
    C -- No --> E[Error: WhisperX Not Installed - Should not happen if it's a core dep];
    D -- Success --> H[Transcribe with WhisperX using Diarization Data];
    D -- Failure --> G[Error: Model Load Failed];
    H --> L[Format Output];
    L --> M[Display/Save Transcript];
    E --> Z;
    G --> Z;
```

Sequence of operations in `transcribe_audio` (using WhisperX):
```mermaid
sequenceDiagram
    participant User
    participant App as diarize_huggingface_cli.py
    participant WhisperX_Model as WhisperX Model
    participant DiarizationResults

    User-->>App: Initiates process with transcription enabled
    App-->>App: update_progress("Starting transcription", ...)
    App-->>WhisperX_Model: Determine device (CUDA or CPU)
    App-->>App: print("Using WhisperX")
    App-->>DiarizationResults: Get diarization data
    App-->>WhisperX_Model: _transcribe_with_whisperx(model, audio, options, lang, diarization_data, device)
    WhisperX_Model-->>App: Transcription result (aligned)
    App-->>App: update_progress("Transcription complete", ...)
    App-->>User: Return raw_whisper_result
```

## Output Formats

The tool generates results in both plain text and structured JSON formats.

### Text Output (`.txt`)
The text output includes:
- Detected number of speakers.
- Speaking time and percentage for each speaker.
- Diarized segments with timestamps and speaker labels.
- If transcription is enabled, transcribed text is interleaved with speaker labels.
```
📊 Detected 2 speaker(s)
  - SPEAKER_01: 35.7s (60.0%)
  - SPEAKER_00: 23.8s (40.0%)
Audio trimmed from 0s to 60s

0:00:01 - 0:00:05 SPEAKER_01: Hello, this is speaker one.
0:00:06 - 0:00:10 SPEAKER_00: And this is speaker two.
...
```

### JSON Output (`.json`)
A structured JSON file containing detailed information.
JSON Output Structure Diagram:
```mermaid
graph TD
    JSON_Output["JSON Object"] --> FI["file_info"];
    JSON_Output --> SGTS["segments (list)"];
    JSON_Output --> SPKRS["speakers (object)"];

    FI --> FIPATH["path: string"];
    FI --> FIFN["filename: string"];
    FI --> FITR["trimmed: boolean"];
    FI --> FIST["trim_start: float | null"];
    FI --> FIEND["trim_end: float | null"];

    SGTS --> SGT["Segment Object"];
    SGT --> SGTSTART["start: float"];
    SGT --> SGTEND["end: float"];
    SGT --> SGTSPKR["speaker: string"];
    SGT --> SGTTEXT["text: string (optional)"];

    SPKRS --> SPKR_ID["SPEAKER_ID (e.g., SPEAKER_00)"];
    SPKR_ID --> SPKRTT["talk_time: float"];
    SPKR_ID --> SPKRPERC["percentage: float"];
    SPKR_ID --> SPKRSEGIDX["segments: list[int] (indices)"];
```

## Gradio Web UI Guide

The Gradio Web UI provides an interactive way to use the tool.
Main UI Structure:
```mermaid
graph TD
    A[Gradio App: gr.Blocks] --> B[Main Title: Speaker Diarization]
    B --> C[Tabs: interface_tabs]
    C --> D["Single File Tab (single_tab)"]
    C --> E["Batch Processing Tab (batch_tab)"]
    B --> F[Progress Bar: progress_info]
    B --> G[Status Text: status_text]
    B --> H[Output File Path - Hidden: output_file]
    B --> I[Download Button: download_btn]
    B --> J[Cancel Button: cancel_btn]
    B --> K[Help & Documentation: gr.Accordion]
```

Single File Processing Tab Components:
```mermaid
graph TD
    subgraph Single File Tab
        direction TB
        A[Audio Input: gr.Audio] --> B{Settings Tabs}
        B --> C[Basic Settings]
        B --> D[Advanced Settings]
        C --> E[Output Folder: gr.Textbox]
        C --> F[Number of Speakers: gr.Number]
        C --> G[Include Speaker Labels: gr.Checkbox]
        C --> H[Transcribe Speech: gr.Checkbox]
        C --> I[Export JSON: gr.Checkbox]
        D --> J[Temporary Folder: gr.Textbox]
        D --> K[Trim Start: gr.Number]
        D --> L[Trim End: gr.Number]
        M[Run Diarization Button: gr.Button]
    end
```

Single File Processing Flow via UI:
```mermaid
sequenceDiagram
    participant User
    participant GradioUI
    participant process_audio_interface_single as PAIS
    participant BackendLogic

    User-->>GradioUI: Uploads audio, sets options
    User-->>GradioUI: Clicks "Run Diarization"
    GradioUI-->>PAIS: Calls with UI inputs
    activate PAIS
    PAIS-->>BackendLogic: check_hf_login()
    PAIS-->>BackendLogic: load_pipeline()
    PAIS-->>BackendLogic: convert_audio_to_wav(audio_file, temp_dir, trim_start, trim_end)
    BackendLogic-->>PAIS: wav_file, was_trimmed
    PAIS-->>BackendLogic: process_diarization(pipeline, wav_file, known_speakers)
    BackendLogic-->>PAIS: diarization, base_diarization_lines, ...
    alt Transcription Enabled
        PAIS-->>BackendLogic: load_whisper_model(whisper_model_size) (WhisperX)
        BackendLogic-->>PAIS: whisper_model
        PAIS-->>BackendLogic: transcribe_audio(whisper_model, wav_file, language, diar_for_transcribe) (WhisperX)
        BackendLogic-->>PAIS: raw_whisper_result
    end
    PAIS-->>BackendLogic: _build_final_transcript_string(...)
    BackendLogic-->>PAIS: transcript_text_content
    PAIS-->>BackendLogic: _save_all_outputs(...)
    BackendLogic-->>PAIS: saved_text_file_path, save_status_messages
    PAIS-->>GradioUI: results_text, saved_text_file_path
    deactivate PAIS
    GradioUI-->>User: Displays results_text
    GradioUI-->>User: Enables Download button if saved_text_file_path exists
```

Key Features Accessible via UI:

| Feature                  | UI Control(s)                                                                                                 |
| ------------------------ | ------------------------------------------------------------------------------------------------------------- |
| Speaker Diarization      | "Run Diarization" / "Run Batch Diarization" buttons                                                           |
| Multiple File Formats    | `gr.Audio` input (handles various types via FFmpeg)                                                           |
| Speaker Statistics       | Output text includes speaker times                                                                            |
| Batch Processing         | "Batch Processing" tab, Input/Output folder textboxes                                                         |
| Audio Trimming           | "Trim start" / "Trim end" number inputs (Single File tab)                                                     |
| Transcription            | "Transcribe speech" checkbox, Whisper model dropdown, Language dropdown                                       |
| Structured JSON Output   | "Export results as JSON" checkbox                                                                             |
| Progress Tracking        | `gr.Progress` bar and `gr.Textbox` for status messages                                                        |


## Setup

This section guides you through setting up the project on your local machine manually. For a more automated approach, see the "Automated Installation" section below.

### 0. Prerequisites: Python Installation

Ensure you have Python 3.8 or newer installed.

*   **General Recommendation:** Download the official Python installer from [python.org](https://www.python.org/downloads/).

*   **macOS:**
    *   Using Homebrew (recommended):
        ```bash
        brew install python
        ```
    *   Alternatively, use the installer from [python.org](https://www.python.org/downloads/macos/).

*   **Linux (Ubuntu/Debian based):**
    ```bash
    sudo apt update
    sudo apt install python3 python3-pip python3-venv
    ```
    For other distributions, please refer to their respective package managers and documentation.

*   **Windows:**
    *   Download and run the installer from [python.org](https://www.python.org/downloads/windows/). **Important:** Check the box "Add Python to PATH" during installation.
    *   Alternatively, Python can be installed via the Microsoft Store or using winget:
        ```bash
        winget install Python.Python.3
        ```

Verify your installation by opening a terminal or command prompt and typing:
```bash
python3 --version  # or python --version on Windows if python3 isn't aliased
pip3 --version     # or pip --version
```

### 1. Project Setup (Manual)

1.  **Clone the repository (if you haven't already):**
    ```bash
    git clone https://github.com/ass45sin/whisper_diarize.git
    cd whisper_diarize
    ```

2.  **Create and Activate a Virtual Environment:**
    It's highly recommended to use a virtual environment to manage project dependencies and avoid conflicts with other Python projects or your global Python installation.

    *   **Create the virtual environment** (e.g., named `venv`):
        ```bash
        python3 -m venv venv
        ```
        (On Windows, you might use `python` instead of `python3` if `python3` is not recognized: `python -m venv venv`)

    *   **Activate the virtual environment:**
        *   On macOS and Linux:
            ```bash
            source venv/bin/activate
            ```
        *   On Windows (Command Prompt):
            ```bash
            venv\Scripts\activate.bat
            ```
        *   On Windows (PowerShell):
            ```bash
            .\venv\Scripts\Activate.ps1
            ```
            (If you get an error about script execution policy in PowerShell, you might need to run: `Set-ExecutionPolicy RemoteSigned -Scope CurrentUser` and then try activating again.)

    Your terminal prompt should change to indicate that the virtual environment is active (e.g., `(venv) your-prompt$`).

3.  **Install dependencies:**
    ```bash
    pip install -r requirements.txt
    ```
    *(WhisperX is now included in `requirements.txt` and will be installed automatically.)*

4.  **Install FFmpeg:** This is an essential external dependency for audio processing.
    *   **macOS (using Homebrew):**
        ```bash
        brew install ffmpeg
        ```
    *   **Linux (Ubuntu/Debian):**
        ```bash
        sudo apt update && sudo apt install ffmpeg
        ```
    *   **Windows:** Download FFmpeg builds from [ffmpeg.org](https://ffmpeg.org/download.html#build-windows) or [BtbN/FFmpeg-Builds](https://github.com/BtbN/FFmpeg-Builds/releases). After downloading, you'll need to add the `bin` directory (containing `ffmpeg.exe`) to your system's PATH environment variable.

5.  **Model Setup: Hugging Face (Online) or Local (Offline):**

    Depending on whether you want the tool to download models automatically or use pre-downloaded local models, follow the relevant subsection.

    #### Using Hugging Face for Model Download (Online Operation)
    This is the default mode where the tool fetches models from Hugging Face.
    *   **Login to Hugging Face:**
        ```bash
        huggingface-cli login
        ```
        You'll be prompted to enter a Hugging Face User Access Token. Create one with "read" permissions at [huggingface.co/settings/tokens](https://huggingface.co/settings/tokens).
    *   **Accept Model Licenses:** You *must* accept the user agreements for the models on the Hugging Face website using the *same account* you logged in with:
        *   [pyannote/speaker-diarization-3.1](https://huggingface.co/pyannote/speaker-diarization-3.1) (Click "Access repository")
        *   [pyannote/segmentation-3.0](https://huggingface.co/pyannote/segmentation-3.0) (Click "Access repository")

    #### Using Local Models (for Offline Operation)
    This mode allows you to run the tool without an active internet connection, provided models are downloaded beforehand. You can clone the models manually as shown below, or simply choose the download option when running `install.sh` or `install.bat`.
    *   **`pyannote.audio` models:**
        *   You need to clone the `pyannote/speaker-diarization-3.1` model repository. The segmentation model (`pyannote/segmentation-3.0`) is typically a dependency of the diarization pipeline and will be loaded from the `speaker-diarization-3.1` local directory if structured correctly by pyannote, or you may need to ensure it's also locally available if issues arise.
        *   Ensure `git-lfs` is installed (`git lfs install`).
        *   Clone the main diarization model:
            ```bash
            # For pyannote/speaker-diarization-3.1
            git clone https://huggingface.co/pyannote/speaker-diarization-3.1
            cd speaker-diarization-3.1
            git lfs pull
            cd ..

            # It's also good practice to have the segmentation model locally.
            # pyannote usually handles finding it if speaker-diarization-3.1 is local,
            # but if not, clone it as well:
            git clone https://huggingface.co/pyannote/segmentation-3.0
            cd segmentation-3.0
            git lfs pull
            cd ..
            ```
        *   You will need the local file path to the *directory* containing the `pytorch_model.bin`, `config.yaml`, etc., for `speaker-diarization-3.1` (e.g., `/path/to/your/cloned/speaker-diarization-3.1`).

    *   **`WhisperX` models:**
        *   WhisperX models (e.g., "base", "medium", "large-v3") also need to be downloaded. These models are typically directories containing files like `model.bin`, `config.json`, `tokenizer.json`, and `vocabulary.json`.
        *   Many Whisper-compatible models that work with WhisperX are available on Hugging Face. The installation scripts will prompt you for the repository to clone; by default they suggest `guillaumekln/faster-whisper-large-v3`. To clone this default model manually you could run:
            ```bash
            git clone https://huggingface.co/guillaumekln/faster-whisper-large-v3
            cd faster-whisper-large-v3
            git lfs pull
            cd ..
            ```
            Replace the repository name if you wish to use a different WhisperX-compatible model. (Refer to WhisperX documentation or Hugging Face for other model sizes or sources like `openai/whisper-<size>`.)
        *   You will need the local file path to the *directory* containing these model files (e.g., `/path/to/your/cloned/faster-whisper-large-v3`).

    *   **Configuration:**
        *   Provide the paths to these local model folders using the **"Local Pyannote Model Path"** and **"Local Whisper Model Path"** fields in the Gradio interface (or the equivalent CLI options).
        *   If valid local paths are supplied, the tool loads the models directly from disk and Hugging Face login is not required.

### Setup and Dependency Check Flow
This diagram illustrates the general flow of checking system requirements, including options for online and offline model setup.
```mermaid
graph TD
    A[Start Setup] --> B{Python 3.8+?};
    B -->|No| B_Action[Install/Update Python];
    B -->|Yes| C{FFmpeg Installed & in PATH?};
    C -->|No| C_Action[Install FFmpeg / Add to PATH];
    C -->|Yes| D[Create Virtual Environment];
    D --> E[Activate Virtual Environment];
    E --> F[Install Python Deps via requirements.txt includes WhisperX];
    F --> F1{Model Usage Mode?};
    F1 -->|Online - Hugging Face| G[Hugging Face CLI Login];
    G --> G_Action[Run huggingface-cli login];
    G_Action --> H[Accept Model Licenses on HF Website];
    H --> H_Action[Accept Licenses];
    H_Action --> L[Setup Complete - Online Models];

    F1 -->|Offline - Local Models | I[Download/Locate Local Models];
    I --> I_Action[Clone/Copy pyannote & WhisperX models];
    I_Action --> J[Configure Local Paths in Script];
    J --> L_Offline[Setup Complete - Offline Models ];
    
    B_Action --> B;
    C_Action --> C;
```

## 🚀 Automated Installation (Experimental)

For convenience, platform-specific installation scripts are provided to automate some of the setup steps. These scripts are experimental and aim to simplify the process. It's recommended to understand the manual steps they perform.

### Windows (`install.bat`)

1.  **Download `install.bat`** to the root directory of the cloned project.
2.  **Run the script:** You can either double-click `install.bat` or run it from a Command Prompt:
    ```cmd
    install.bat
    ```
3.  **Follow the prompts:** The script will:
    *   Check for an existing Python installation.
    *   Offer to create a Python virtual environment (in a folder named `venv`).
    *   Attempt to activate the virtual environment for the script's duration.
    *   Install Python dependencies from `requirements.txt` (includes WhisperX).
    *   Check if FFmpeg is accessible in your system's PATH and provide guidance if not.
    *   Guide you on the manual steps for Hugging Face CLI login and model license acceptance.

### macOS and Linux (`install.sh`)

1.  **Download `install.sh`** to the root directory of the cloned project.
2.  **Make the script executable:** Open your terminal and navigate to the project directory, then run:
    ```bash
    chmod +x install.sh
    ```
3.  **Run the script:**
    ```bash
    ./install.sh
    ```
4.  **Follow the prompts:** The script will:
    *   Check for Python 3 and pip3.
    *   Offer to create a Python virtual environment (in a folder named `venv`).
    *   Attempt to activate the virtual environment for the script's duration.
    *   Install Python dependencies from `requirements.txt` (includes WhisperX).
    *   Check if FFmpeg is accessible and provide OS-specific installation advice if not (Homebrew for macOS, apt for Debian/Ubuntu, etc.).
    *   Guide you on the manual steps for Hugging Face CLI login and model license acceptance.

### Important Notes for Automated Installation

*   **Review Scripts:** These scripts automate the manual setup steps. You can review the content of `install.bat` or `install.sh` in a text editor to understand the commands they execute.
*   **FFmpeg Installation:** While the scripts check for FFmpeg and provide common installation commands, you might need to perform additional manual steps depending on your specific OS distribution or if you choose a manual FFmpeg installation. Ensuring FFmpeg is correctly added to your system's PATH is crucial.
*   **Hugging Face Authentication:** The scripts will guide you, but the `huggingface-cli login` process and accepting model licenses on the Hugging Face website are interactive steps you must complete carefully using your Hugging Face account.
*   **Login Verification:** The installer now checks that you are logged in to Hugging Face before downloading models. If not logged in, it instructs you to run `huggingface-cli login` and exits.
*   **Virtual Environment Activation:** After the installation script completes, you **must manually activate the virtual environment** in your terminal session before running the main Python application.
    *   Windows (Command Prompt): `venv\Scripts\activate.bat`
    *   Windows (PowerShell): `.\venv\Scripts\Activate.ps1`
    *   macOS/Linux: `source venv/bin/activate`
<<<<<<< HEAD
*   **Offline Setup Option:** The installation scripts can download the `pyannote` models and a WhisperX speech-recognition model for you. The script will ask for the Hugging Face repository to clone (it defaults to `guillaumekln/faster-whisper-large-v3`). You must log in to Hugging Face and accept the model licenses. When finished, you'll have all dependencies locally for offline use.
=======
*   **Offline Setup Option:** The installation scripts can now download the default `pyannote` and `WhisperX` models for you. This requires that you log in to Hugging Face and have accepted the model licenses. When completed, you'll have all dependencies locally for offline use.
>>>>>>> 85563eaa

## Usage

Run the script from your terminal (ensure your virtual environment is activated):

```bash
python diarize_huggingface_cli.py
```

This will launch a Gradio web interface in your browser.

Refer to the "Help & Documentation" section within the Gradio UI or the sections below for more detailed instructions on using the interface, supported formats, and troubleshooting.

## 📦 System Requirements

### Essential Software & Libraries

*   **Python**: 3.8 or newer
*   **FFmpeg**: Required for audio processing and conversion. Must be installed and accessible in your system's PATH.
*   **Python Libraries** (installed via `pip install -r requirements.txt`):
    *   `gradio`: For the web user interface.
    *   `pyannote.audio` (version 3.3.2 or newer, as specified in `requirements.txt`): Core library for speaker diarization.
    *   `torch` (PyTorch, >= 1.12.0 recommended): Deep learning framework used by `pyannote.audio` and `WhisperX`.
    *   `torchaudio`: Audio library for PyTorch.
    *   `pandas`: For data manipulation.
    *   `huggingface_hub`: Provides `huggingface-cli` for authentication and model downloads, and is used by `pyannote.audio`.
    *   `whisperx`: For speech transcription (installed automatically from `requirements.txt`).

### Hardware Recommendations

*   **CPU**: A modern multi-core processor is recommended.
*   **RAM**:
    *   Minimum: 8GB.
    *   Recommended: 16GB or more, particularly when using larger Whisper models for transcription.
*   **GPU (Optional but Highly Recommended for Speed)**:
    *   An NVIDIA GPU with CUDA support (4GB+ VRAM) will significantly speed up both diarization and transcription. The script automatically uses the GPU if PyTorch detects a compatible CUDA environment.
*   **Disk Space**:
    *   At least 10-15GB of free space is recommended for storing downloaded models (which can be several gigabytes each, especially transcription models) and temporary files.

### Internet Connection

*   **Required for Initial Setup**: An active internet connection is generally necessary for:
    *   Initial download of Python packages (including WhisperX from GitHub and other dependencies from PyPI).
    *   Downloading models from Hugging Face *if you are not using pre-downloaded local models*.
    *   Hugging Face authentication (`huggingface-cli login`) *if you are using the online model download feature*.
*   **Offline Operation**:
    *   Once all Python packages are installed, and if you are using pre-downloaded local models for both `pyannote` and `WhisperX` (and have configured the tool to use them), an internet connection is **not required** for normal operation.
    *   If using the default online model download, then once models are downloaded and cached by Hugging Face libraries, the script can often run offline for subsequent processing of the *same models*, provided no new models or remote configurations need to be fetched. However, for true, guaranteed offline use, the local model setup is recommended.

## ⚠️ Common Issues & Solutions

This section provides solutions to common problems you might encounter.

### Authentication & Model Access Issues
*(These issues are primarily relevant if you are *not* using a fully offline setup with local models, or if Hugging Face access is still attempted for any reason.)*

*   **Error**: `"❌ Not logged in to Hugging Face CLI"` or `"AUTHORIZATION ERROR:"` or `"401 Unauthorized"`
    *   **Solution**:
        1.  Ensure you have run `huggingface-cli login` and entered a valid Hugging Face User Access Token with "read" permissions.
        2.  Crucially, verify you have accepted the license agreements for **both** required `pyannote` models using the *same Hugging Face account* used for `huggingface-cli login`:
            *   [pyannote/speaker-diarization-3.1](https://huggingface.co/pyannote/speaker-diarization-3.1) (Click "Access repository")
            *   [pyannote/segmentation-3.0](https://huggingface.co/pyannote/segmentation-3.0) (Click "Access repository")
        3.  If issues persist, try logging in again: `huggingface-cli login`.

### Model Loading & Network Issues

*   **Error**: `"SSL ERROR: There might be a network or proxy issue"`
    *   **Solution**: This often indicates a problem with SSL certificate verification, possibly due to a corporate proxy or outdated certificates. Try:
        ```bash
        pip install --upgrade certifi
        ```
*   **Error**: `"ONNX RUNTIME ERROR: This is a known issue with the model"`
    *   **Solution**: This can be due to incompatibilities with the ONNX model version. Try reinstalling a specific version of `onnxruntime`:
        ```bash
        pip uninstall onnxruntime onnxruntime-gpu
        pip install onnxruntime==1.15.1
        ```
        (You might need to experiment with other `onnxruntime` versions if 1.15.1 doesn't resolve it, depending on model updates.)
*   **Error**: `"MODEL NOT FOUND ERROR: The model file couldn't be downloaded"` or errors containing `"could not download"`
    *   **Solution**:
        1.  Check your internet connection.
        2.  Ensure you have accepted all necessary model licenses on Hugging Face (see "Authentication & Model Access Issues").
        3.  Try clearing the Hugging Face cache and then re-login:
            *   macOS/Linux: `rm -rf ~/.cache/huggingface`
            *   Windows: `del /s /q %USERPROFILE%\.cache\huggingface`
            Then run `huggingface-cli login` again.

### Audio Processing Issues

*   **Error**: `"❌ FFmpeg is not installed or not in PATH."` or `"Error converting audio file"`
    *   **Solution**: FFmpeg is essential for converting audio files to the format required by the diarization pipeline.
        *   Ensure FFmpeg is installed on your system. See "Install FFmpeg" in the Setup section.
        *   Verify that the directory containing `ffmpeg` (or `ffmpeg.exe` on Windows) is included in your system's PATH environment variable.
        *   If the audio file is corrupted, try a different file.

### Transcription Issues (WhisperX)

*   **Error**: `"❌ Failed to load transcription model (WhisperX)."`
    *   **Solution**:
        *   Ensure WhisperX installed correctly via `pip install -r requirements.txt`. Check for any errors during installation.
        *   Check you have enough RAM/VRAM for the selected model size (see "Model Sizes" in the UI's Transcription help tab). Try a smaller model (e.g., "base" or "small").
        *   Ensure all dependencies for WhisperX (like `faster-whisper`) were installed correctly. This should be handled by `pip install .` if the WhisperX `setup.py` is correctly configured.

### General Troubleshooting

*   **Check Console Output**: The script prints detailed status messages, warnings, and errors to the console (terminal). This output is invaluable for diagnosing issues.
*   **Restart Environment**: If you've made changes or installed new packages, try restarting your Python environment (deactivate and reactivate your virtual environment) or even your machine.
*   **Upgrade Packages**: Consider upgrading key packages if you suspect a version incompatibility:
    ```bash
    pip install --upgrade pyannote.audio huggingface_hub torch torchaudio gradio whisperx
    ```

## Contributing

Contributions are welcome! Please fork the repository, create a new branch for your features or bug fixes, and submit a pull request.

## Open Source and Offline Usage Considerations

*   **This Tool (MIT Licensed):** The "Speaker Diarization & Transcription Tool" (this project) is open source under the MIT License. This means the code of the tool itself is freely available for you to use, modify, and distribute, subject to the terms of the MIT License.

*   **Core Dependencies:** This tool integrates and relies on several powerful external libraries and pre-trained models, each with its own licensing and usage terms:
    *   **`pyannote.audio`:** The `pyannote.audio` library and its associated pre-trained models (e.g., `pyannote/speaker-diarization-3.1`, `pyannote/segmentation-3.0`) are developed by pyannote.io. Using these models, even when downloaded for local/offline use, typically requires users to agree to specific terms and conditions on their respective Hugging Face model pages (e.g., a Creative Commons license for the model weights, or specific research/commercial use clauses).
    *   **`WhisperX` and `Whisper` Models:**
        *   `WhisperX` itself (the library code) is often provided under a permissive open-source license like Apache 2.0.
        *   `WhisperX` utilizes speech recognition models based on OpenAI's `Whisper` architecture. The original `Whisper` models released by OpenAI have their own usage terms and licenses (often research-focused, with some restrictions).
        *   The specific Whisper models used with WhisperX (whether downloaded via WhisperX's default mechanisms or provided locally) may be OpenAI's original weights, or fine-tuned/converted versions by the WhisperX authors or the community. It is crucial to check the license associated with the particular Whisper model checkpoint you are using.
    *   **FFmpeg:** This tool uses FFmpeg for audio format conversion. FFmpeg is typically licensed under the LGPL or GPL.

*   **"Offline" Capability:** The offline functionality described in this README means the tool can operate without an active internet connection *after* all necessary software components (Python, FFmpeg, this tool's code, the WhisperX library) and the required pre-trained models (`pyannote` models, `WhisperX` compatible speech recognition models) have been downloaded and correctly configured for local access. The offline mode does not alter the underlying licenses or terms of use of these components.

*   **User Responsibility:** Users of this tool are responsible for understanding and adhering to the licenses and terms of use for all components they utilize. This includes the MIT license for this tool itself, the terms for `pyannote.audio` models, the licenses for the specific `WhisperX` library and `Whisper` speech recognition models employed, and the license for FFmpeg. The goal of providing offline capabilities is to offer operational flexibility, not to bypass or alter the licensing agreements of any third-party software or models.

## License

This project is licensed under the MIT License. See the `LICENSE` file for details.<|MERGE_RESOLUTION|>--- conflicted
+++ resolved
@@ -770,11 +770,7 @@
     *   Windows (Command Prompt): `venv\Scripts\activate.bat`
     *   Windows (PowerShell): `.\venv\Scripts\Activate.ps1`
     *   macOS/Linux: `source venv/bin/activate`
-<<<<<<< HEAD
-*   **Offline Setup Option:** The installation scripts can download the `pyannote` models and a WhisperX speech-recognition model for you. The script will ask for the Hugging Face repository to clone (it defaults to `guillaumekln/faster-whisper-large-v3`). You must log in to Hugging Face and accept the model licenses. When finished, you'll have all dependencies locally for offline use.
-=======
 *   **Offline Setup Option:** The installation scripts can now download the default `pyannote` and `WhisperX` models for you. This requires that you log in to Hugging Face and have accepted the model licenses. When completed, you'll have all dependencies locally for offline use.
->>>>>>> 85563eaa
 
 ## Usage
 
