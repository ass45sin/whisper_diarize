--- conflicted
+++ resolved
@@ -93,7 +93,6 @@
     pip install -r requirements.txt
     ```
     This will install `huggingface_hub` which provides the `huggingface-cli` tool.
-<<<<<<< HEAD
 
 4.  **Install FFmpeg:** This is an essential external dependency for audio processing.
     *   **macOS (using Homebrew):**
@@ -116,49 +115,10 @@
         *   [pyannote/speaker-diarization-3.1](https://huggingface.co/pyannote/speaker-diarization-3.1) (Click "Access repository")
         *   [pyannote/segmentation-3.0](https://huggingface.co/pyannote/segmentation-3.0) (Click "Access repository")
 
-## Usage
-
-Run the script from your terminal (ensure your virtual environment is activated):
-
-```bash
-python diarize_huggingface_cli.py
-```
-=======
->>>>>>> cf68633e
-
-4.  **Install FFmpeg:** This is an essential external dependency for audio processing.
-    *   **macOS (using Homebrew):**
-        ```bash
-        brew install ffmpeg
-        ```
-    *   **Linux (Ubuntu/Debian):**
-        ```bash
-        sudo apt update && sudo apt install ffmpeg
-        ```
-    *   **Windows:** Download FFmpeg builds from [ffmpeg.org](https://ffmpeg.org/download.html#build-windows) or [BtbN/FFmpeg-Builds](https://github.com/BtbN/FFmpeg-Builds/releases). After downloading, you'll need to add the `bin` directory (containing `ffmpeg.exe`) to your system's PATH environment variable.
-
-<<<<<<< HEAD
-Refer to the "Help & Documentation" section within the Gradio UI or the sections below for more detailed instructions on using the interface, supported formats, and troubleshooting.
-
-## 📚 Gradio UI Documentation (Mirrored from UI)
-=======
-5.  **Hugging Face Login & Model License Agreements:**
-    *   **Login to Hugging Face:**
-        ```bash
-        huggingface-cli login
-        ```
-        You'll be prompted to enter a Hugging Face User Access Token. Create one with "read" permissions at [huggingface.co/settings/tokens](https://huggingface.co/settings/tokens).
-    *   **Accept Model Licenses:** You *must* accept the user agreements for the models on the Hugging Face website using the *same account* you logged in with:
-        *   [pyannote/speaker-diarization-3.1](https://huggingface.co/pyannote/speaker-diarization-3.1) (Click "Access repository")
-        *   [pyannote/segmentation-3.0](https://huggingface.co/pyannote/segmentation-3.0) (Click "Access repository")
-
 ## 🚀 Automated Installation (Experimental)
->>>>>>> cf68633e
 
 For convenience, platform-specific installation scripts are provided to automate some of the setup steps. These scripts are experimental and aim to simplify the process. It's recommended to understand the manual steps they perform.
 
-<<<<<<< HEAD
-=======
 ### Windows (`install.bat`)
 
 1.  **Download `install.bat`** to the root directory of the cloned project.
@@ -171,7 +131,7 @@
     *   Offer to create a Python virtual environment (in a folder named `venv`).
     *   Attempt to activate the virtual environment for the script's duration.
     *   Install Python dependencies from `requirements.txt`.
-    *   Check if FFmpeg is accessible in your system's PATH and provide guidance if not.
+    *   Check if FFmpeg is accessible in your system\'s PATH and provide guidance if not.
     *   Guide you on the manual steps for Hugging Face CLI login and model license acceptance.
 
 ### macOS and Linux (`install.sh`)
@@ -196,11 +156,11 @@
 ### Important Notes for Automated Installation
 
 *   **Review Scripts:** These scripts automate the manual setup steps. You can review the content of `install.bat` or `install.sh` in a text editor to understand the commands they execute.
-*   **FFmpeg Installation:** While the scripts check for FFmpeg and provide common installation commands, you might need to perform additional manual steps depending on your specific OS distribution or if you choose a manual FFmpeg installation. Ensuring FFmpeg is correctly added to your system's PATH is crucial.
+*   **FFmpeg Installation:** While the scripts check for FFmpeg and provide common installation commands, you might need to perform additional manual steps depending on your specific OS distribution or if you choose a manual FFmpeg installation. Ensuring FFmpeg is correctly added to your system\'s PATH is crucial.
 *   **Hugging Face Authentication:** The scripts will guide you, but the `huggingface-cli login` process and accepting model licenses on the Hugging Face website are interactive steps you must complete carefully using your Hugging Face account.
 *   **Virtual Environment Activation:** After the installation script completes, you **must manually activate the virtual environment** in your terminal session before running the main Python application.
-    *   Windows (Command Prompt): `venv\Scripts\activate.bat`
-    *   Windows (PowerShell): `.\venv\Scripts\Activate.ps1`
+    *   Windows (Command Prompt): `venv\\Scripts\\activate.bat`
+    *   Windows (PowerShell): `.\\venv\\Scripts\\Activate.ps1`
     *   macOS/Linux: `source venv/bin/activate`
 
 ## Usage
@@ -219,7 +179,6 @@
 
 This section mirrors the help documentation available directly within the Gradio user interface.
 
->>>>>>> cf68633e
 *(The content from the "Help & Documentation" accordion in the Gradio UI is extensive and largely self-contained. For brevity in this README, users are encouraged to refer to the UI itself or the specific sections below for key information like "Common Issues & Solutions" and "System Requirements" which have been updated with consolidated information.)*
 
 ## ⚠️ Common Issues & Solutions
