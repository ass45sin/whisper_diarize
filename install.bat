--- conflicted
+++ resolved
@@ -230,19 +230,9 @@
     pushd %MODEL_DIR%\segmentation-3.0
     git lfs pull
     popd
-<<<<<<< HEAD
-    set "WHISPER_REPO=guillaumekln/faster-whisper-large-v3"
-    set /p WHISPER_REPO=Enter the Hugging Face repo for the WhisperX model [%WHISPER_REPO%]: 
-    if "%WHISPER_REPO%"=="" set "WHISPER_REPO=guillaumekln/faster-whisper-large-v3"
-    for /f "tokens=2 delims=/" %%I in ("%WHISPER_REPO%") do set "WHISPER_DIR=%%I"
-    echo Cloning WhisperX model (%WHISPER_REPO%)...
-    git clone https://huggingface.co/%WHISPER_REPO% %MODEL_DIR%\%WHISPER_DIR%
-    pushd %MODEL_DIR%\%WHISPER_DIR%
-=======
     echo Cloning WhisperX model (faster-whisper-large-v3)...
     git clone https://huggingface.co/guillaumekln/faster-whisper-large-v3 %MODEL_DIR%\faster-whisper-large-v3
     pushd %MODEL_DIR%\faster-whisper-large-v3
->>>>>>> 85563eaa
     git lfs pull
     popd
 ) else (
